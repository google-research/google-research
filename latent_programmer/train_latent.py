--- conflicted
+++ resolved
@@ -729,12 +729,8 @@
       deterministic=False,
       decode=False,
       bos_token=bos_token)
-<<<<<<< HEAD
-  base_eval_config = base_train_config.replace(deterministic=True, train_vq=False)
-=======
   base_eval_config = base_train_config.replace(deterministic=True,
                                                train_vq=False)
->>>>>>> a4c9793c
   base_predict_config = base_train_config.replace(
       shift=False, deterministic=True, train_vq=False, decode=True)
   train_config = models.LatentTransformerConfig(
@@ -755,11 +751,7 @@
       c=FLAGS.c,
       train_vq=True,
       commitment_cost_vq=FLAGS.commitment_cost_vq)
-<<<<<<< HEAD
-    
-=======
-
->>>>>>> a4c9793c
+
   # Latent Predictor.
   lp_train_config = models.TransformerConfig(
       vocab_size=io_vocab_size,
