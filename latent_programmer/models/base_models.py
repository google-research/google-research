--- conflicted
+++ resolved
@@ -32,11 +32,7 @@
 import jax.numpy as jnp
 import numpy as np
 
-<<<<<<< HEAD
-from latent_programmer.models.relative_attention import RelativeMultiHeadDotProductAttention, RelativeSelfAttention
-=======
 from latent_programmer.models import relative_attention
->>>>>>> a4c9793c
 
 Array = Any
 
@@ -213,14 +209,9 @@
 
   @nn.compact
   def __call__(self,
-<<<<<<< HEAD
                inputs: Array,
                encoder_mask: Optional[Array] = None,
                encoder_relative_position: Optional[Array] = None):
-=======
-               inputs,
-               encoder_mask=None):
->>>>>>> a4c9793c
     """Applies Transformer block.
     Args:
       inputs: input data `[batch_size, ..., length, dim]`
@@ -234,9 +225,8 @@
 
     # Attention block.
     x = nn.LayerNorm(dtype=cfg.dtype)(inputs)
-<<<<<<< HEAD
     if cfg.use_relative_attention:
-      x = RelativeSelfAttention(
+      x = relative_attention.RelativeSelfAttention(
         num_heads=cfg.num_heads,
         dtype=cfg.dtype,
         qkv_features=cfg.qkv_dim,
@@ -250,9 +240,6 @@
         causal=False)(x, encoder_mask, encoder_relative_position)
     else:
       x = nn.SelfAttention(
-=======
-    x = self.self_attention_fn(
->>>>>>> a4c9793c
         num_heads=cfg.num_heads,
         dtype=cfg.dtype,
         qkv_features=cfg.qkv_dim,
@@ -284,19 +271,12 @@
 
   @nn.compact
   def __call__(self,
-<<<<<<< HEAD
                targets: Array,
                encoded: Array,
                decoder_mask: Optional[Array] = None,
                encoder_decoder_mask: Optional[Array] = None,
                decoder_relative_position: Optional[Array] = None,
                encoder_decoder_relative_position: Optional[Array] = None):
-=======
-               targets,
-               encoded,
-               decoder_mask=None,
-               encoder_decoder_mask=None):
->>>>>>> a4c9793c
     """Applies Transformer block.
     Args:
       targets: input data for decoder `[batch_size, ..., length, dim]`
@@ -314,12 +294,8 @@
 
     # Decoder block.
     x = nn.LayerNorm(dtype=cfg.dtype)(targets)
-<<<<<<< HEAD
     if cfg.use_relative_attention:
-      x = RelativeSelfAttention(
-=======
-    x = self.self_attention_fn(
->>>>>>> a4c9793c
+      x = relative_attention.RelativeSelfAttention(
         num_heads=cfg.num_heads,
         dtype=cfg.dtype,
         qkv_features=cfg.qkv_dim,
@@ -349,9 +325,8 @@
 
     # Encoder-Decoder block.
     y = nn.LayerNorm(dtype=cfg.dtype)(x)
-<<<<<<< HEAD
     if cfg.use_relative_attention:
-      y = RelativeMultiHeadDotProductAttention(
+      y = relative_attention.RelativeMultiHeadDotProductAttention(
         num_heads=cfg.num_heads,
         dtype=cfg.dtype,
         qkv_features=cfg.qkv_dim,
@@ -366,9 +341,6 @@
           y, encoded, encoder_decoder_mask, encoder_decoder_relative_position)
     else:
       y = nn.MultiHeadDotProductAttention(
-=======
-    y = self.dot_product_attention_fn(
->>>>>>> a4c9793c
         num_heads=cfg.num_heads,
         dtype=cfg.dtype,
         qkv_features=cfg.qkv_dim,
@@ -400,19 +372,12 @@
 
   @nn.compact
   def __call__(self,
-<<<<<<< HEAD
                targets: Array,
                encoded: Array,
                decoder_mask: Optional[Array] = None,
                encoder_decoder_mask: Optional[Array] = None,
                decoder_relative_position: Optional[Array] = None,
                encoder_decoder_relative_position: Optional[Array] = None):
-=======
-               targets,
-               encoded,
-               decoder_mask=None,
-               encoder_decoder_mask=None):
->>>>>>> a4c9793c
     """Applies Transformer to decode the targets.
     Args:
       targets: target outputs.
@@ -456,12 +421,8 @@
 
     y = output_embed(y)
     if not cfg.use_relative_attention:
-<<<<<<< HEAD
-      y = AddPositionEmbs(config=cfg, cache=cfg.decode, name='posembed_output')(y)
-=======
       y = AddPositionEmbs(config=cfg, cache=cfg.decode,
                           name='posembed_output')(y)
->>>>>>> a4c9793c
     y = nn.Dropout(rate=cfg.dropout_rate)(
       y, deterministic=cfg.deterministic)
 
@@ -470,16 +431,9 @@
     for lyr in range(cfg.num_layers):
       y = EncoderDecoderBlock(
           config=cfg,
-<<<<<<< HEAD
           name=f'encoderdecoderblock_{lyr}')(
             y, encoded, decoder_mask, encoder_decoder_mask,
             decoder_relative_position, encoder_decoder_relative_position)
-=======
-          dot_product_attention_fn=attention_fn,
-          self_attention_fn=self_attention_fn,
-          name=f'encoderdecoderblock_{lyr}')(
-              y, encoded, decoder_mask, encoder_decoder_mask)
->>>>>>> a4c9793c
     y = nn.LayerNorm(dtype=cfg.dtype, name='encoderdecoder_norm')(y)
 
     heads['output_emb'] = y * (
@@ -525,22 +479,7 @@
         embedding_init=nn.initializers.normal(stddev=1.0),
         name='embed')
 
-<<<<<<< HEAD
     if not cfg.use_relative_attention:
-=======
-    if cfg.use_relative_attention:
-      attention_fn = functools.partial(
-          relative_attention.RelativeMultiHeadDotProductAttention,
-          num_relative_position_buckets=cfg.num_relative_position_buckets,
-          causal=False)
-      self_attention_fn = functools.partial(
-          relative_attention.RelativeSelfAttention,
-          num_relative_position_buckets=cfg.num_relative_position_buckets,
-          causal=False)
-    else:
-      attention_fn = nn.MultiHeadDotProductAttention
-      self_attention_fn = nn.SelfAttention
->>>>>>> a4c9793c
       pos_emb = AddPositionEmbs(config=cfg, cache=False, name='posembed_io')
 
     x = inputs.astype('int32')
@@ -565,10 +504,6 @@
     for lyr in range(cfg.num_layers):
       x = EncoderBlock(   # Attend to inputs.
           config=cfg,
-<<<<<<< HEAD
-=======
-          self_attention_fn=self_attention_fn,
->>>>>>> a4c9793c
           name=f'encoderblock_{lyr}')(x, inputs_encoder_mask)
     x = nn.LayerNorm(dtype=cfg.dtype, name='encoder_norm')(x)
 
@@ -583,11 +518,6 @@
     for lyr in range(cfg.num_layers):
       y = EncoderDecoderBlock(   # Double attend to inputs and outputs.
           config=encode_decoder_cfg,
-<<<<<<< HEAD
-=======
-          dot_product_attention_fn=attention_fn,
-          self_attention_fn=self_attention_fn,
->>>>>>> a4c9793c
           name=f'encoderdecoderblock_{lyr}')(
               y, x, outputs_encoder_mask, encoder_decoder_mask)
     y = nn.LayerNorm(dtype=cfg.dtype, name='encoderdecoder_norm')(y)
