# coding=utf-8
# Copyright 2024 The Google Research Authors.
#
# Licensed under the Apache License, Version 2.0 (the "License");
# you may not use this file except in compliance with the License.
# You may obtain a copy of the License at
#
#     http://www.apache.org/licenses/LICENSE-2.0
#
# Unless required by applicable law or agreed to in writing, software
# distributed under the License is distributed on an "AS IS" BASIS,
# WITHOUT WARRANTIES OR CONDITIONS OF ANY KIND, either express or implied.
# See the License for the specific language governing permissions and
# limitations under the License.

# Copyright 2021 The Google Research Authors.
#
# Licensed under the Apache License, Version 2.0 (the "License");
# you may not use this file except in compliance with the License.
# You may obtain a copy of the License at
#
#     http://www.apache.org/licenses/LICENSE-2.0
#
# Unless required by applicable law or agreed to in writing, software
# distributed under the License is distributed on an "AS IS" BASIS,
# WITHOUT WARRANTIES OR CONDITIONS OF ANY KIND, either express or implied.
# See the License for the specific language governing permissions and
# limitations under the License.
"""Utility functions for DNN training."""

import jax
import optax
import jax.numpy as jnp
import tensorflow.compat.v2 as tf
import numpy as onp
import functools
<<<<<<< HEAD
=======
from jax import config
>>>>>>> 0cdc44f4

from bnn_hmc.core import hmc
from bnn_hmc.utils import data_utils
from bnn_hmc.utils import losses
from bnn_hmc.utils import tree_utils
from bnn_hmc.utils import ensemble_utils
from bnn_hmc.utils import metrics


def set_up_jax(tpu_ip, use_float64):
  if tpu_ip is not None:
<<<<<<< HEAD
    jax.config.FLAGS.jax_xla_backend = "tpu_driver"
    jax.config.FLAGS.jax_backend_target = "grpc://{}:8470".format(tpu_ip)
=======
    config.update("jax_xla_backend", "tpu_driver")
    config.update("jax_backend_target", "grpc://{}:8470".format(tpu_ip))
>>>>>>> 0cdc44f4
  if use_float64:
    jax.config.update("jax_enable_x64", True)
  tf.config.set_visible_devices([], "GPU")


def get_task_specific_fns(task, data_info):
  if task == data_utils.Task.CLASSIFICATION:
    likelihood_fn = losses.make_xent_log_likelihood
    ensemble_fn = (
        ensemble_utils.compute_updated_ensemble_predictions_classification)
    predict_batch_size = 1_024  # want 1024 samples to be predicted together
    assert data_info["train_shape"][0][1] % predict_batch_size == 0, (
        "train shape should be devisible by predict batch size, but got values "
        f"train shape={data_info['train_shape'][0][1]}, predict batch size={predict_batch_size}")
    predict_fn = get_softmax_predictions(num_batches=data_info['train_shape'][0][1] // predict_batch_size)
    metrics_fns = {
        "accuracy": metrics.accuracy,
        "nll": metrics.nll,
        "ece": lambda preds, y: metrics.calibration_curve(preds, y)["ece"]
    }
    tabulate_metrics = [
        "train/accuracy", "test/accuracy", "test/nll", "test/ens_accuracy",
        "test/ens_nll", "test/ens_ece"
    ]
  elif task == data_utils.Task.REGRESSION:
    likelihood_fn = losses.make_gaussian_likelihood
    ensemble_fn = ensemble_utils.compute_updated_ensemble_predictions_regression
    predict_fn = get_regression_gaussian_predictions(num_batches=1)

    data_scale = data_info["y_scale"]
    metrics_fns = {
        "scaled_nll": metrics.regression_nll,
        "scaled_mse": metrics.mse,
        "scaled_rmse": metrics.rmse,
        "nll": lambda preds, y: metrics.regression_nll(preds, y, data_scale),
        "mse": lambda preds, y: metrics.mse(preds, y, data_scale),
        "rmse": lambda preds, y: metrics.rmse(preds, y, data_scale),
        "str": lambda preds, y: metrics.summarize_1d_regr(preds, y, data_scale),
    }
    tabulate_metrics = [
        "train/rmse", "train/nll", "test/rmse", "test/nll", "test/ens_rmse",
        "test/ens_nll", "test/str"
    ]
  return likelihood_fn, predict_fn, ensemble_fn, metrics_fns, tabulate_metrics


def _make_perdevice_likelihood_prior_grad_fns(net_apply, log_likelihood_fn,
                                              log_prior_fn):
  """Make functions for training and evaluation.

  Functions return likelihood, prior and gradients separately. These values
  can be combined differently for full-batch and mini-batch methods.
  """

  def likelihood_prior_and_grads_fn(params, net_state, batch):
    loss_val_grad = jax.value_and_grad(
        log_likelihood_fn, has_aux=True, argnums=1)
    (likelihood,
     net_state), likelihood_grad = loss_val_grad(net_apply, params, net_state,
                                                 batch, True)
    prior, prior_grad = jax.value_and_grad(log_prior_fn)(params)
    return likelihood, likelihood_grad, prior, prior_grad, net_state

  return likelihood_prior_and_grads_fn


def _make_perdevice_minibatch_log_prob_and_grad(
    perdevice_likelihood_prior_and_grads_fn, num_batches):
  """Make log-prob and grad function for mini-batch methods."""

  def perdevice_log_prob_and_grad(dataset, params, net_state):
    likelihood, likelihood_grad, prior, prior_grad, net_state = (
        perdevice_likelihood_prior_and_grads_fn(params, net_state, dataset))
    likelihood = jax.lax.psum(likelihood, axis_name="i")
    likelihood_grad = jax.lax.psum(likelihood_grad, axis_name="i")

    log_prob = likelihood * num_batches + prior
    grad = jax.tree.map(lambda gl, gp: gl * num_batches + gp,
                             likelihood_grad, prior_grad)
    return log_prob, grad, net_state

  return perdevice_log_prob_and_grad


def evaluate_metrics(preds, targets, metrics_fns):
  """Evaluate performance metrics on predictions."""
  stats = {}
  for metric_name, metric_fn in metrics_fns.items():
    stats[metric_name] = metric_fn(preds, targets)
  return stats


def make_hmc_update(net_apply, log_likelihood_fn, log_prior_fn,
                    log_prior_diff_fn, max_num_leapfrog_steps,
                    target_accept_rate, step_size_adaptation_speed):
  """Make update and ev0al functions for HMC training."""

  perdevice_likelihood_prior_and_grads_fn = (
      _make_perdevice_likelihood_prior_grad_fns(net_apply, log_likelihood_fn,
                                                log_prior_fn))

  def _perdevice_log_prob_and_grad(dataset, params, net_state):
    # Only call inside pmap
    likelihood, likelihood_grad, prior, prior_grad, net_state = (
        perdevice_likelihood_prior_and_grads_fn(params, net_state, dataset))
    likelihood = jax.lax.psum(likelihood, axis_name="i")
    likelihood_grad = jax.lax.psum(likelihood_grad, axis_name="i")
    log_prob = likelihood + prior
    grad = tree_utils.tree_add(likelihood_grad, prior_grad)
    return log_prob, grad, likelihood, net_state

  hmc_update = hmc.make_adaptive_hmc_update(_perdevice_log_prob_and_grad,
                                            log_prior_diff_fn)

  @functools.partial(
      jax.pmap,
      axis_name="i",
      static_broadcasted_argnums=[3, 5, 6, 7, 8],
      in_axes=(0, None, 0, None, None, None, None, None, None))
  def pmap_update(dataset, params, net_state, log_likelihood, state_grad, key,
                  step_size, n_leapfrog_steps, do_mh_correction):
    (params, net_state, log_likelihood, state_grad, step_size, accept_prob,
     accepted) = hmc_update(
         dataset,
         params,
         net_state,
         log_likelihood,
         state_grad,
         key,
         step_size,
         n_leapfrog_steps,
         target_accept_rate=target_accept_rate,
         step_size_adaptation_speed=step_size_adaptation_speed,
         do_mh_correction=do_mh_correction)
    key, = jax.random.split(key, 1)
    return (params, net_state, log_likelihood, state_grad, step_size, key,
            accept_prob, accepted)

  def update(dataset, params, net_state, log_likelihood, state_grad, key,
             step_size, trajectory_len, do_mh_correction):
    n_leapfrog = jnp.array(jnp.ceil(trajectory_len / step_size), jnp.int32)
    assert n_leapfrog <= max_num_leapfrog_steps, (
        "The trajectory length results in number of leapfrog steps {} which is "
        "higher than max_n_leapfrog {}".format(n_leapfrog,
                                               max_num_leapfrog_steps))

    (params, net_state, log_likelihood, state_grad, step_size, key, accept_prob,
     accepted) = pmap_update(dataset, params, net_state, log_likelihood,
                             state_grad, key, step_size, n_leapfrog,
                             do_mh_correction)
    params, state_grad = map(tree_utils.get_first_elem_in_sharded_tree,
                             [params, state_grad])
    log_likelihood, step_size, key, accept_prob, accepted = map(
        lambda arr: arr[0],
        [log_likelihood, step_size, key, accept_prob, accepted])
    return (params, net_state, log_likelihood, state_grad, step_size, key,
            accept_prob, accepted)

  def get_log_prob_and_grad(params, net_state, dataset):
    pmap_log_prob_and_grad = (
        jax.pmap(
            _perdevice_log_prob_and_grad, axis_name="i", in_axes=(0, None, 0)))
    log_prob, grad, likelihood, net_state = pmap_log_prob_and_grad(
        params, net_state, dataset)
    return (*map(tree_utils.get_first_elem_in_sharded_tree,
                 (log_prob, grad)), likelihood[0], net_state)

  return update, get_log_prob_and_grad

  return update, evaluate, log_prob_and_grad_fn


def make_sgd_train_epoch(net_apply, log_likelihood_fn, log_prior_fn, optimizer,
                         num_batches):
  """Make a training epoch function for SGD-like optimizers.
  """
  perdevice_likelihood_prior_and_grads_fn = (
      _make_perdevice_likelihood_prior_grad_fns(net_apply, log_likelihood_fn,
                                                log_prior_fn))

  _perdevice_log_prob_and_grad = _make_perdevice_minibatch_log_prob_and_grad(
      perdevice_likelihood_prior_and_grads_fn, num_batches)

  @functools.partial(
      jax.pmap,
      axis_name="i",
      static_broadcasted_argnums=[],
      in_axes=(None, 0, None, 0, 0))
  def pmap_sgd_train_epoch(params, net_state, opt_state, train_set, key):
    n_data = train_set[0].shape[0]
    batch_size = n_data // num_batches
    indices = jax.random.permutation(key, jnp.arange(n_data))
    indices = jax.tree.map(lambda x: x.reshape((num_batches, batch_size)),
                           indices)

    def train_step(carry, batch_indices):
      batch = jax.tree.map(lambda x: x[batch_indices], train_set)
      params_, net_state_, opt_state_ = carry
      loss, grad, net_state_ = _perdevice_log_prob_and_grad(
          batch, params_, net_state_)
      grad = jax.lax.psum(grad, axis_name="i")

      updates, opt_state_ = optimizer.update(grad, opt_state_)
      params_ = optax.apply_updates(params_, updates)
      return (params_, net_state_, opt_state_), loss

    (params, net_state,
     opt_state), losses = jax.lax.scan(train_step,
                                       (params, net_state, opt_state), indices)

    new_key, = jax.random.split(key, 1)
    return losses, params, net_state, opt_state, new_key

  def sgd_train_epoch(params, net_state, opt_state, train_set, key):
    losses, params, net_state, opt_state, new_key = (
        pmap_sgd_train_epoch(params, net_state, opt_state, train_set, key))
    params, opt_state = map(tree_utils.get_first_elem_in_sharded_tree,
                            [params, opt_state])
    loss_avg = jnp.mean(losses)
    return params, net_state, opt_state, loss_avg, new_key

  return sgd_train_epoch


def make_get_predictions(activation_fn, num_batches=1, is_training=False):

  @functools.partial(
      jax.pmap,
      axis_name="i",
      static_broadcasted_argnums=[0],
      in_axes=(
          None,
          None,
          0,
          0,
      ))
  def get_predictions(net_apply, params, net_state, dataset):
    batch_size = dataset[0].shape[0] // num_batches
    dataset = jax.tree.map(
        lambda x: x.reshape((num_batches, batch_size, *x.shape[1:])), dataset)

    def get_batch_predictions(current_net_state, x):
      y, current_net_state = net_apply(params, current_net_state, None, x,
                                       is_training)
      batch_predictions = activation_fn(y)
      return current_net_state, batch_predictions

    net_state, predictions = jax.lax.scan(get_batch_predictions, net_state,
                                          dataset)
    predictions = predictions.reshape(
        (num_batches * batch_size, *predictions.shape[2:]))
    return net_state, predictions

  return get_predictions


get_softmax_predictions = lambda num_batches: make_get_predictions(jax.nn.softmax, num_batches)
get_regression_gaussian_predictions = lambda num_batches: make_get_predictions(
    losses.preprocess_network_outputs_gaussian, num_batches=num_batches)<|MERGE_RESOLUTION|>--- conflicted
+++ resolved
@@ -34,10 +34,7 @@
 import tensorflow.compat.v2 as tf
 import numpy as onp
 import functools
-<<<<<<< HEAD
-=======
 from jax import config
->>>>>>> 0cdc44f4
 
 from bnn_hmc.core import hmc
 from bnn_hmc.utils import data_utils
@@ -49,13 +46,8 @@
 
 def set_up_jax(tpu_ip, use_float64):
   if tpu_ip is not None:
-<<<<<<< HEAD
-    jax.config.FLAGS.jax_xla_backend = "tpu_driver"
-    jax.config.FLAGS.jax_backend_target = "grpc://{}:8470".format(tpu_ip)
-=======
     config.update("jax_xla_backend", "tpu_driver")
     config.update("jax_backend_target", "grpc://{}:8470".format(tpu_ip))
->>>>>>> 0cdc44f4
   if use_float64:
     jax.config.update("jax_enable_x64", True)
   tf.config.set_visible_devices([], "GPU")
