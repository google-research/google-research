# protoc generated file
dataset_pb2.py
**/*~
<<<<<<< HEAD
dataset_pb2.py
venv
=======
venv/**
>>>>>>> 64d9bfa0
<|MERGE_RESOLUTION|>--- conflicted
+++ resolved
@@ -1,9 +1,4 @@
 # protoc generated file
 dataset_pb2.py
 **/*~
-<<<<<<< HEAD
-dataset_pb2.py
-venv
-=======
-venv/**
->>>>>>> 64d9bfa0
+venv/**