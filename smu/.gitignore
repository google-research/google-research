# protoc generated file
dataset_pb2.py
**/*~
<<<<<<< HEAD
venv/**x
=======
dataset_pb2.py
venv
>>>>>>> 9f247c1c
<|MERGE_RESOLUTION|>--- conflicted
+++ resolved
@@ -1,9 +1,4 @@
 # protoc generated file
 dataset_pb2.py
 **/*~
-<<<<<<< HEAD
-venv/**x
-=======
-dataset_pb2.py
-venv
->>>>>>> 9f247c1c
+venv/**